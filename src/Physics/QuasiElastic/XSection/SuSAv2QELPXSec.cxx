--- conflicted
+++ resolved
@@ -449,9 +449,14 @@
       LOG("SuSAv2QE", pDEBUG) << "xsec is  " << xsec;
     }
   }
-
+  
   // Apply given overall scaling factor
-  xsec *= fXSecScale;
+  double xsec_scale = 1 ;
+  if( proc_info.IsWeakCC() ) xsec_scale = fXSecCCScale;
+  else if( proc_info.IsWeakNC() ) xsec_scale = fXSecNCScale;
+  else if( proc_info.IsEM() ) xsec_scale = fXSecEMScale;
+
+  xsec *= xsec_scale ;
 
   if ( kps != kPSTlctl ) {
     LOG("SuSAv2QE", pWARN)
@@ -529,25 +534,6 @@
     xsec *= scaleFact;
   }
 
-<<<<<<< HEAD
-  // Apply given overall scaling factor
-  double xsec_scale = 1 ;
-  if( proc_info.IsWeakCC() ) xsec_scale = fXSecCCScale;
-  else if( proc_info.IsWeakNC() ) xsec_scale = fXSecNCScale;
-  else if( proc_info.IsEM() ) xsec_scale = fXSecEMScale;
-
-  xsec *= xsec_scale ;
-
-  if ( kps != kPSTlctl ) {
-    LOG("SuSAv2QE", pWARN)
-      << "Doesn't support transformation from "
-      << KinePhaseSpace::AsString(kPSTlctl) << " to "
-      << KinePhaseSpace::AsString(kps);
-    xsec = 0.;
-  }
-
-=======
->>>>>>> 22547507
   return xsec;
 }
 
