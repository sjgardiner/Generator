--- conflicted
+++ resolved
@@ -2,109 +2,9 @@
 /*
  Copyright (c) 2003-2020, The GENIE Collaboration
  For the full text of the license visit http://copyright.genie-mc.org
-<<<<<<< HEAD
- or see $GENIE/LICENSE
-
- Author: Costas Andreopoulos <costas.andreopoulos \at stfc.ac.uk>
-         University of Liverpool & STFC Rutherford Appleton Lab 
-
- For the class documentation see the corresponding header file.
-
- Important revisions after version 2.0.0 :
- @ Feb 08, 2008 - CA
-   Modified the global probability scale to be the maximum amongst the maximum
-   interaction probabilities for each neutrino (rather than the sum of maximum
-   probabilities). The modified probability scale still gives unbiased event
-   generation & reduces the 'no-interaction' probability.
- @ Feb 14, 2008 - CA
-   Significant speed improvements - Most of the rejected flux neutrinos, are
-   rejected before having them propagated through the detector geometry 
-   (flux neutrinos are pre-selected using the maximum path-lengths / for most
-   realistic fluxes -high energy tail, low energy peak- most of the selection
-   inefficiency is caused not because the path-lengths are not close the max
-   possible ones, but because the energy is not close to the max possible one).
-   Also some speed improvement was gained by properly using the total cross
-   section splines (before, han repeatedly summing-up the
-   The driver does not assert that _each_ flux neutrino generation & geometry
-   navigation will be succesfull - In the rare event that this may happen, it
-   prints an err mesg and tries again. In next revision I will limit the 
-   number of successive trials something may go wrong to prevent the driver
-   from hanging in truly problematic cases.
-   The driver was adapted to handle flux drivers that -at some point- may stop
-   generating more flux neutrinos (eg because they read flux neutrinos by 
-   looping over a beam simulation ntuple and they reached its last entry).
-   Code was appropriately restructured and some methods have been renamed.
- @ Feb 29, 2008 - CA
-   Modified the InteractionProbability() to calculate absolute interaction
-   probabilities. Added NFluxNeutrinos() and GlobProbScale() to get the
-   number of neutrinos thrown by the flux driver towards the geometry and
-   the global interaction probability scale so as to be able to calculate
-   event sample normalization factors.
- @ Jan 15, 2009 - CA
-   Stopped GMCJDriver from initializing the unphysical event mask so as not
-   to overwrite the values that each GEVGDriver obtains from the environment.
- @ Jan 16, 2009 - CA
-   Added methods to return pointers to the flux and geometry drivers.
- @ Mar 11, 2009 - CA
-   In GenerateEvent1Try() handle failure to generate kinematics. Added sanity
-   check on the no interaction probability.
- @ Mar 04, 2010 - CA
-   Remove unused FilterUnphysical(TBits) method. Now set exclusively via the
-   GUNPHYSMASK env.var.
- @ Apr 15, 2010 - CA
-   Fix unit error in ComputeEventProbability() - Reported by Corey Reed.
-   The probability stored at the output event was wrong but this doesn't
-   affect any of the existing applications as this number wasn't actually
-   used anywhere.
- @ Dec 07, 2010 - CA
-   Don't use a fixed bin size in ComputeProbScales() as this was causing 
-   errors for low energy applications. Addresses a problem reported by
-   Joachim Kopp.
- @ Feb 22, 2011 - JD
-   Added a number of new methods to allow pre-calculation of exact flux 
-   interaction probabilities for a given set of flux neutrinos from the 
-   flux driver. See the comments for the new LoadFluxProbabilities, 
-   SaveFluxProbabilities, PreCalcFluxProbabilities and PreSelectEvents 
-   methods for details. Using these methods mean that there is no need 
-   to generate maximum path lengths as instead use the exact interaction 
-   probabilities to pre-select. This can result in very significant speed 
-   increases (between factor of 5 and ~300) for event generation over complex
-   detector geometries and with realistic flux drivers. See 
-   src/support/t2k/EvGen/gT2KEvGen.cxx for an example of how to use.
- @ Mar, 7, 2011 - JD
-   Store sum totals of the flux interaction probabilities for various neutrino 
-   type in a map relating pdg code to total interaction probability. Also add
-   public getter method so that this can be used in applications to work out
-   expected event rates. See gT2KEvGen.cxx for an example of how to do this. 
-   Also save the PDG code for each entry in the flux interaction probabilities 
-   tree. 
- @ Mar, 11, 2011 - JD 
-   Set the directory of fFluxIntTree to the output file fFluxIntProbFile if
-   saving it later. This is so that it is incrementally saved and fixes bug
-   where getting std::bad_alloc when trying to Write large trees 
-   fFluxIntProbFile.   
- @ Jan 31, 2013 - CA
-   Added SetEventGeneratorList(string listname). $GEVGL var no longer in use.
- @ Feb 01, 2013 - CA
-   The GUNPHYSMASK env. var is no longer used. Added SetUnphysEventMask(const 
-   TBits &). Input is propagated accordingly.
- @ Feb 06, 2013 - CA
-   Fix small problem introduced with recent changes.
-   In PopulateEventGenDriverPool() calls to GEVGDriver::SetEventGeneratorList()
-   and GEVGDriver::Configure() were reversed. Problem reported by W.Huelsnitz.
- @ July 15, 2014 - HG
-   Incorporated code provided by Jason Koskinen - IceCube
-   Modified ComputeProbScales to evalulate the cross sections at both the high
-   and low edges of the energy bin when calculating the max interaction 
-   probability.
- @ November 20, 2019 - AG
-   New options has been added: to force the interaction, to use logarithmic 
-   binning in pmax and to change the safety factor.
-=======
 
  Costas Andreopoulos <constantinos.andreopoulos \at cern.ch>
  University of Liverpool & STFC Rutherford Appleton Laboratory
->>>>>>> ecc8eca4
 */
 //____________________________________________________________________________
 
@@ -939,61 +839,12 @@
      return 0;
   }
 
-<<<<<<< HEAD
   if (fForceInteraction) {
     bool pl_ok = this->ComputePathLengths(); 
     if(!pl_ok) { 
       LOG("GMCJDriver", pFATAL) << "** Cannot calculate path lenths!"; 
       exit(1); 
     }  
-=======
-  // Compute the interaction probabilities assuming max. path lengths
-  // and decide whether the neutrino would interact --
-  // Many flux neutrinos should be rejected here, drastically reducing
-  // the number of neutrinos that I need to propagate through the
-  // actual detector geometry (this is skipped when using
-  // pre-calculated flux interaction probabilities)
-  if(fPreSelect) {
-       LOG("GMCJDriver", pNOTICE)
-          << "Computing interaction probabilities for max. path lengths";
-
-       Psum = this->ComputeInteractionProbabilities(true /* <- max PL*/);
-       Pno  = 1-Psum;
-       LOG("GMCJDriver", pNOTICE)
-          << "The no-interaction probability (max. path lengths) is: "
-          << 100*Pno << " %";
-       if(Pno<0.) {
-           LOG("GMCJDriver", pFATAL)
-             << "Negative no-interaction probability! (P = " << 100*Pno << " %)"
-             << " Particle E=" << fFluxDriver->Momentum().E() << " type=" << fFluxDriver->PdgCode() << "Psum=" << Psum;
-           gAbortingInErr=true;
-           exit(1);
-       }
-       if(R>=1-Pno) {
-  	   LOG("GMCJDriver", pNOTICE)
-              << "** Rejecting current flux neutrino";
-	   return 0;
-       }
-  } // preselect
-
-  bool pl_ok = false;
-
-
-  // If possible use pre-generated flux neutrino interaction probabilities
-  if(fFluxIntTree){
-    Psum = this->PreGenFluxInteractionProbability();
-  }
-  // Else compute them in the usual manner
-  else {
-    // Compute (pathLength x density x weight fraction) for all materials
-    // in the input geometry, for the neutrino generated by the flux driver
-    pl_ok = this->ComputePathLengths();
-    if(!pl_ok) {
-       LOG("GMCJDriver", pERROR)
-          << "** Rejecting current flux neutrino (err computing path-lengths)";
-       return 0;
-    }
->>>>>>> ecc8eca4
     if(fCurPathLengths.AreAllZero()) {
        LOG("GMCJDriver", pNOTICE)
           << "** Rejecting current flux neutrino (misses generation volume)";
@@ -1060,7 +911,6 @@
     }
 
 
-<<<<<<< HEAD
     if(TMath::Abs(Psum) < controls::kASmallNum){
       LOG("GMCJDriver", pNOTICE)
          << "** Rejecting current flux neutrino (has null interaction probability)";
@@ -1074,21 +924,6 @@
     if(Pno<0.) {
         LOG("GMCJDriver", pFATAL) 
            << "Negative no interactin probability! (P = " << 100*Pno << " %)";
-=======
-  if(TMath::Abs(Psum) < controls::kASmallNum){
-    LOG("GMCJDriver", pNOTICE)
-       << "** Rejecting current flux neutrino (has null interaction probability)";
-    return 0;
-  }
-
-  // Now decide whether the current neutrino interacts
-  Pno  = 1-Psum;
-  LOG("GMCJDriver", pNOTICE)
-     << "The actual 'no interaction' probability is: " << 100*Pno << " %";
-  if(Pno<0.) {
-      LOG("GMCJDriver", pFATAL)
-         << "Negative no interactin probability! (P = " << 100*Pno << " %)";
->>>>>>> ecc8eca4
 
         // print info about what caused the problem
         int                    nupdg = fFluxDriver -> PdgCode  ();
@@ -1108,7 +943,6 @@
         LOG("GMCJDriver", pWARN)
           << "\n Maximum path lengths:" << fMaxPathLengths;
 
-<<<<<<< HEAD
         exit(1);
     }
     if(R>=1-Pno) {
@@ -1137,35 +971,6 @@
             "probabilities!";
         exit(1);
       }
-=======
-      exit(1);
-  }
-  if(R>=1-Pno) {
-     LOG("GMCJDriver", pNOTICE)
-        << "** Rejecting current flux neutrino";
-     return 0;
-  }
-
-  //
-  // The flux neutrino interacts!
-  //
-
-  // Calculate path lengths for first time and check potential mismatch if
-  // used pre-generated flux interaction probabilities
-  if(fFluxIntTree){
-    pl_ok = this->ComputePathLengths();
-    if(!pl_ok) {
-      LOG("GMCJDriver", pFATAL) << "** Cannot calculate path lenths!";
-      exit(1);
-    }
-    double Psum_curr = this->ComputeInteractionProbabilities(false /* <- actual PL */);
-    bool mismatch = TMath::Abs(Psum-Psum_curr) > controls::kASmallNum;
-    if(mismatch){
-      LOG("GMCJDriver", pFATAL) <<
-          "** Mismatch between pre-calculated and current interaction "<<
-          "probabilities!";
-      exit(1);
->>>>>>> ecc8eca4
     }
   }
 
