--- conflicted
+++ resolved
@@ -82,9 +82,5 @@
   <param_set name="EM-NoPauliBlock">
      <param type="alg"  name="XSec-Integrator">  genie::ReinSehgalRESXSec/NoPauliBlock    </param>
   </param_set>
-<<<<<<< HEAD
-
-=======
->>>>>>> 641e0105
 
 </alg_conf>  