--- conflicted
+++ resolved
@@ -2,18 +2,12 @@
 /*
  Copyright (c) 2003-2020, The GENIE Collaboration
  For the full text of the license visit http://copyright.genie-mc.org
- 
-
-<<<<<<< HEAD
- Author: Costas Andreopoulos <costas.andreopoulos \at stfc.ac.uk>
-         University of Liverpool & STFC Rutherford Appleton Lab
-=======
+
+ Steven Gardiner <gardiner \at fnal.gov>
+ Fermi National Accelerator Laboratory
+
  Costas Andreopoulos <constantinos.andreopoulos \at cern.ch>
- University of Liverpool & STFC Rutherford Appleton Laboratory 
->>>>>>> 4b2be6c8
-
-         Steven Gardiner <gardiner \at fnal.gov>
-         Fermi National Accelerator Laboratory
+ University of Liverpool & STFC Rutherford Appleton Laboratory
 
  For the class documentation see the corresponding header file.
 */
