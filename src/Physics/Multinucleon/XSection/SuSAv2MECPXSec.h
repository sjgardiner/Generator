//____________________________________________________________________________
/*!

\class    genie::SuSAv2MECPXSec

\brief    Computes the SuSAv2-MEC model differential cross section.
          Uses precomputed hadron tensor tables.
          Is a concrete implementation of the XSecAlgorithmI interface.

\author   Steven Gardiner <gardiner \at fnal.gov>
          Fermi National Acclerator Laboratory

          Stephen Dolan <stephen.joseph.dolan \at cern.ch>
          European Organization for Nuclear Research (CERN)

\ref      G.D. Megias et al., "Meson-exchange currents and quasielastic
          predictions for charged-current neutrino-12C scattering in the
          superscaling approach," PRD 91 (2015) 073004

\created  November 2, 2018

\cpright  Copyright (c) 2003-2018, The GENIE Collaboration
          For the full text of the license visit http://copyright.genie-mc.org
          or see $GENIE/LICENSE
*/
//____________________________________________________________________________

#ifndef _SUSAV2_MEC_PXSEC_H_
#define _SUSAV2_MEC_PXSEC_H_

#include "Framework/EventGen/XSecAlgorithmI.h"
#include "Physics/HadronTensors/HadronTensorModelI.h"
<<<<<<< HEAD
#include "Physics/Common/XSecScaleI.h"
=======
#include "Physics/Common/QvalueShifter.h"
>>>>>>> c53571a4

namespace genie {

class XSecIntegratorI;

class SuSAv2MECPXSec : public XSecAlgorithmI {

public:

  SuSAv2MECPXSec();
  SuSAv2MECPXSec(string config);
  virtual ~SuSAv2MECPXSec();

  // XSecAlgorithmI interface implementation
  double XSec(const Interaction* i, KinePhaseSpace_t k) const;
  double Integral(const Interaction* i) const;
  bool   ValidProcess(const Interaction* i) const;

  // override the Algorithm::Configure methods to load configuration
  // data to private data members
  void Configure (const Registry & config);
  void Configure (string config);

  // Method specifically for evaluating nn/np pair probabilities
  double PairRatio(const Interaction* i) const;


private:

  /// Load algorithm configuration
  void LoadConfig (void);

  /// External scaling factor for this cross section
  double fXSecScale;

  const genie::HadronTensorModelI* fHadronTensorModel;

  // Fermi momentum table used for scaling
  string fKFTable;

  // Binding energies:
  double fEbHe;
  double fEbLi;
  double fEbC;
  double fEbO;
  double fEbMg;
  double fEbAr;
  double fEbCa;
  double fEbFe;
  double fEbNi;
  double fEbSn;
  double fEbAu;
  double fEbPb;

  /// GSL numerical integrator
  const XSecIntegratorI*  fXSecIntegrator;

<<<<<<< HEAD
  const XSecScaleI * fMECScaleAlg ; // Optional algorithm to scale the xsec as a function of W
=======
  const QvalueShifter * fQvalueShifter ; // Optional algorithm to retrieve the qvalue shift for a given target
>>>>>>> c53571a4

};

} // genie namespace
#endif // _SUSAV2_MEC_PXSEC_H_<|MERGE_RESOLUTION|>--- conflicted
+++ resolved
@@ -30,11 +30,8 @@
 
 #include "Framework/EventGen/XSecAlgorithmI.h"
 #include "Physics/HadronTensors/HadronTensorModelI.h"
-<<<<<<< HEAD
 #include "Physics/Common/XSecScaleI.h"
-=======
 #include "Physics/Common/QvalueShifter.h"
->>>>>>> c53571a4
 
 namespace genie {
 
@@ -92,11 +89,8 @@
   /// GSL numerical integrator
   const XSecIntegratorI*  fXSecIntegrator;
 
-<<<<<<< HEAD
   const XSecScaleI * fMECScaleAlg ; // Optional algorithm to scale the xsec as a function of W
-=======
   const QvalueShifter * fQvalueShifter ; // Optional algorithm to retrieve the qvalue shift for a given target
->>>>>>> c53571a4
 
 };
 
