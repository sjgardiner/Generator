--- conflicted
+++ resolved
@@ -41,7 +41,6 @@
 #pragma link C++ class genie::QELXSec;
 #pragma link C++ class genie::NewQELXSec;
 
-<<<<<<< HEAD
 #pragma link C++ class genie::Rank2LorentzTensorI;
 #pragma link C++ class genie::LeptonTensor;
 #pragma link C++ class genie::FreeNucleonTensor;
@@ -49,10 +48,8 @@
 
 #pragma link C++ class genie::NCELStrangeFormFactorsModelI;
 #pragma link C++ class genie::AhrensNCELStrangeFF;
-=======
 
 // Wrappers for GSL/MathMore lib
 #pragma link C++ class genie::utils::gsl::d2Xsec_dQ2dv;
->>>>>>> a46c11d3
 
 #endif