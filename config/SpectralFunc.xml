<?xml version="1.0" encoding="ISO-8859-1"?>

<alg_conf>

<!--
Configuration for the SpectralFunc NuclearModelI implementation

Configurable Parameters:
....................................................................................................................................
Name                    Type     Optional   Comment                                        Default
....................................................................................................................................
FermiMomentumTable      string   No         Table of Fermi momentum (kF) constants         CommonParam[FermiGas]                                                                                      

-->

  <param_set name="Default"> 
<<<<<<< HEAD

    <!-- The data file path may be specified relative to the GENIE root folder or
       as an absolute path -->
    <param type="string" name="DataPathType"> relative </param>
    <param type="string" name="DataPath"> data/evgen/nucl/spectral_functions </param>

    <!-- <param type="string" name="SpectFuncTable@Pdg=1000060120"> benhar-sf-12c.data </param> -->
    <param type="string" name="SpectFuncTable@Pdg=1000060120"> pke12_tot.data </param>
    <param type="string" name="SpectFuncTable@Pdg=1000260560"> benhar-sf-56fe.data </param>

=======
        <param type="string" name="CommonParam"> FermiGas </param>
>>>>>>> a46c11d3
  </param_set>

</alg_conf><|MERGE_RESOLUTION|>--- conflicted
+++ resolved
@@ -14,7 +14,6 @@
 -->
 
   <param_set name="Default"> 
-<<<<<<< HEAD
 
     <!-- The data file path may be specified relative to the GENIE root folder or
        as an absolute path -->
@@ -25,9 +24,6 @@
     <param type="string" name="SpectFuncTable@Pdg=1000060120"> pke12_tot.data </param>
     <param type="string" name="SpectFuncTable@Pdg=1000260560"> benhar-sf-56fe.data </param>
 
-=======
-        <param type="string" name="CommonParam"> FermiGas </param>
->>>>>>> a46c11d3
   </param_set>
 
 </alg_conf>