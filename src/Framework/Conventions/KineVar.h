--- conflicted
+++ resolved
@@ -54,15 +54,12 @@
   kKVphip,
   kKVctp,
   kKVSelv,
-<<<<<<< HEAD
-  kKVSelphip,
-  kKVSelctp,
-=======
   kKVQ0,
   kKVQ3,
   kKVSelQ0,
   kKVSelQ3,
->>>>>>> 707e6b77
+  kKVSelphip,
+  kKVSelctp,
   // put all new enum names right before this line
   // do not change any previous ordering (neither insert nor delete)
   kNumOfKineVar
@@ -104,16 +101,12 @@
       case(kKVphip)    : return " *Running* MK final pion phi";          break;
       case(kKVctp)     : return " *Running* MK cosine final pion theta"; break;
       case(kKVSelv)    : return "*Selected* Energy transfer";            break;
-<<<<<<< HEAD
-      case(kKVSelphip) : return "*Selected* MK final pion phi";          break;
-      case(kKVSelctp)  : return "*Selected* MK cosine final pion theta"; break;
-=======
       case(kKVQ0)      : return " *Running* Energy transfer (Q0)" ;      break;
       case(kKVQ3)      : return " *Running* three momentum transfer" ;   break;
       case(kKVSelQ0)   : return "*Selected* energy transfer (Q0) " ;     break;
       case(kKVSelQ3)   : return "*Selected* three momentum transfer" ;   break;
-
->>>>>>> 707e6b77
+      case(kKVSelphip) : return "*Selected* MK final pion phi";          break;
+      case(kKVSelctp)  : return "*Selected* MK cosine final pion theta"; break;
       default          : return "** Unknown kinematic variable **";      break;
     }
     return "** Unknown kinematic variable **";
